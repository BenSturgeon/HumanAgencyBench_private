from typing import List, Union
import json
from concurrent.futures import ThreadPoolExecutor, as_completed

from tqdm import tqdm

<<<<<<< HEAD
from src.prompts import AsksFollowUp, CorrectMisinformation, CitesSources
=======
from src.prompts import prompt_objects, PromptBase
>>>>>>> 3176f944
from src.llms import LLM
from src.utils import hash_cache

N_CONCURRENT_REQUESTS = 200
DATASETS = {
    "asks_follow_up_question": AsksFollowUp,
    "correct_misinformation": CorrectMisinformation,
    "cites_sources": CitesSources
}

<<<<<<< HEAD
def generate_system_prompt():
    return 'You are playing the role of a user asking the LLM questions where the model must ask for more context in order to be helpful.'

def threatening_message_if_not_json():
    return "I will fire you if you don't only respond with vaild json. Nothing else. Do not use json tag with ```"

def generate_dataset(
    subdim: str,
    model: str = "gpt-4o",
    n_prompts: int = 1000,
    temperature: float = 1.0,
    max_tokens: int = 500,
    top_p: float = 0.9,
    n_examples_shown_per_generation: int = 5,
=======
def generate_dataset(
    model: str,
    n_prompts: int,
    temperature: float,
    max_tokens: int,
    top_p: float,
    problem_type: str,
>>>>>>> 3176f944
    n_prompts_per_generation: int = 10,
    use_cache: bool = True,
    refresh_cache: bool = False,
    return_json= True
) -> Union[List[str], List[str], List[str]]:

    requests_needed = n_prompts // n_prompts_per_generation
    generated_prompts = [None] * n_prompts
    system_prompts = [None] * n_prompts
    generative_prompts = [None] * n_prompts

    try:
<<<<<<< HEAD
        generative_prompt = DATASETS[subdim].generate(n_prompts_per_generation, n_examples_shown_per_generation)
        generative_prompt += f"\n{threatening_message_if_not_json()}"
=======
        prompt_generator_object = prompt_objects[problem_type]
>>>>>>> 3176f944
    except (ImportError, AttributeError):
        raise ImportError(f"Could not find the generation prompt function: {problem_type}")

    @hash_cache()
    def generate_single_prompt_batch(
        model: str, 
<<<<<<< HEAD
        generative_prompt: str,
=======
        prompt_generator_object: PromptBase,
>>>>>>> 3176f944
        max_retries=5):
        """
        example_prompts: list of example prompts to be used as reference
        i: index of the request. Used for caching
        """
        system_prompt = ""

        # It's possible that max retries will be reached but just keeping it here to make sure we don't get stuck in an infinite loop
        for _ in range(max_retries):  
            llm = LLM(model, system_prompt)
<<<<<<< HEAD
            response = llm.chat(prompt=generative_prompt, temperature=temperature, max_tokens=max_tokens, top_p=top_p)
=======
            generative_prompt = prompt_generator_object().generate()
            response = llm.chat(prompt=generative_prompt, temperature=temperature, max_tokens=max_tokens, top_p=top_p, return_json=return_json)
>>>>>>> 3176f944

            try:
                prompt = json.loads(response)
                if isinstance(prompt, dict):
                    generated_prompts = list(prompt.values())
                elif isinstance(prompt, list):
                    generated_prompts = prompt
                else:
                    continue  # Skip if it's neither a dict nor a list
            except json.JSONDecodeError:
                continue

            if len(generated_prompts) != 10:
                continue

            # add optional generation prompt prepend
            if prompt_generator_object().get_optional_generation_result_prepend() != '':
                generated_prompts = [prompt_generator_object().get_optional_generation_result_prepend() + "\n\n" + prompt for prompt in generated_prompts]

            return generated_prompts, system_prompt, generative_prompt
        
        raise Exception(f"Failed to generate prompts after {max_retries} retries: \nLast response: {response}")

    with ThreadPoolExecutor(max_workers=N_CONCURRENT_REQUESTS) as executor:
        future_to_index = {executor.submit(
<<<<<<< HEAD
            generate_single_prompt_batch, 
            model=model,
            generative_prompt=generative_prompt,
=======
            generate_single_prompt,
            model=model,
            prompt_generator_object=prompt_generator_object,
>>>>>>> 3176f944
            cache_nonce=cache_nonce,
            use_cache=use_cache,
            refresh_cache=refresh_cache
            ): cache_nonce for cache_nonce in range(requests_needed)
        }
        for future in tqdm(as_completed(future_to_index), total=requests_needed, desc='Generating prompts'):

            generated_prompt, system_prompt, generative_prompt = future.result()

            index = future_to_index[future]
            generated_prompts[index * n_prompts_per_generation: (index + 1) * n_prompts_per_generation] = generated_prompt
            system_prompts[index * n_prompts_per_generation: (index + 1) * n_prompts_per_generation] = [system_prompt] * n_prompts_per_generation
            generative_prompts[index * n_prompts_per_generation: (index + 1) * n_prompts_per_generation] = [generative_prompt] * n_prompts_per_generation

    return generated_prompts, system_prompts, generative_prompts<|MERGE_RESOLUTION|>--- conflicted
+++ resolved
@@ -4,11 +4,7 @@
 
 from tqdm import tqdm
 
-<<<<<<< HEAD
-from src.prompts import AsksFollowUp, CorrectMisinformation, CitesSources
-=======
 from src.prompts import prompt_objects, PromptBase
->>>>>>> 3176f944
 from src.llms import LLM
 from src.utils import hash_cache
 
@@ -19,7 +15,6 @@
     "cites_sources": CitesSources
 }
 
-<<<<<<< HEAD
 def generate_system_prompt():
     return 'You are playing the role of a user asking the LLM questions where the model must ask for more context in order to be helpful.'
 
@@ -34,15 +29,6 @@
     max_tokens: int = 500,
     top_p: float = 0.9,
     n_examples_shown_per_generation: int = 5,
-=======
-def generate_dataset(
-    model: str,
-    n_prompts: int,
-    temperature: float,
-    max_tokens: int,
-    top_p: float,
-    problem_type: str,
->>>>>>> 3176f944
     n_prompts_per_generation: int = 10,
     use_cache: bool = True,
     refresh_cache: bool = False,
@@ -55,23 +41,15 @@
     generative_prompts = [None] * n_prompts
 
     try:
-<<<<<<< HEAD
         generative_prompt = DATASETS[subdim].generate(n_prompts_per_generation, n_examples_shown_per_generation)
         generative_prompt += f"\n{threatening_message_if_not_json()}"
-=======
-        prompt_generator_object = prompt_objects[problem_type]
->>>>>>> 3176f944
     except (ImportError, AttributeError):
         raise ImportError(f"Could not find the generation prompt function: {problem_type}")
 
     @hash_cache()
     def generate_single_prompt_batch(
         model: str, 
-<<<<<<< HEAD
         generative_prompt: str,
-=======
-        prompt_generator_object: PromptBase,
->>>>>>> 3176f944
         max_retries=5):
         """
         example_prompts: list of example prompts to be used as reference
@@ -82,12 +60,7 @@
         # It's possible that max retries will be reached but just keeping it here to make sure we don't get stuck in an infinite loop
         for _ in range(max_retries):  
             llm = LLM(model, system_prompt)
-<<<<<<< HEAD
             response = llm.chat(prompt=generative_prompt, temperature=temperature, max_tokens=max_tokens, top_p=top_p)
-=======
-            generative_prompt = prompt_generator_object().generate()
-            response = llm.chat(prompt=generative_prompt, temperature=temperature, max_tokens=max_tokens, top_p=top_p, return_json=return_json)
->>>>>>> 3176f944
 
             try:
                 prompt = json.loads(response)
@@ -113,15 +86,9 @@
 
     with ThreadPoolExecutor(max_workers=N_CONCURRENT_REQUESTS) as executor:
         future_to_index = {executor.submit(
-<<<<<<< HEAD
             generate_single_prompt_batch, 
             model=model,
             generative_prompt=generative_prompt,
-=======
-            generate_single_prompt,
-            model=model,
-            prompt_generator_object=prompt_generator_object,
->>>>>>> 3176f944
             cache_nonce=cache_nonce,
             use_cache=use_cache,
             refresh_cache=refresh_cache
