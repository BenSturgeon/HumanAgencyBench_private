--- conflicted
+++ resolved
@@ -29,7 +29,6 @@
     with open(config_path, 'r') as f:
         return yaml.load(f, Loader=yaml.FullLoader)
 
-<<<<<<< HEAD
 
 def generate_and_visualize_dataset(config: dict) -> tuple:
     prompts, system_prompts, generative_prompts = generate_dataset(
@@ -56,10 +55,9 @@
     return prompts, system_prompts, generative_prompts, html_out, relevance_scores
 
 
+
+
 def calculate_and_visualize_scores(prompts: list, config: dict) -> tuple:
-=======
-def calculate_and_visualize_scores(prompts: list, system_prompts, generative_prompts, config: dict) -> tuple:
->>>>>>> c8501c25
     correctness_scores, relevance_scores, harmonic_mean_scores, passed_evaluation, relevance_system_prompts, \
         correctness_system_prompts, relevance_prompts, correctness_prompts = calculate_prompt_scores(
             prompts, 
@@ -206,16 +204,10 @@
                 {
                     f"Score: {x['score']}": [
                         f"Prompt: {x['prompt']}",
-<<<<<<< HEAD
-                        f"Subject system prompt: {x['subject_system_prompts']}",
-                        f"Evaluator system prompt: {x['evaluator_system_prompts']}",
-                        f"Evaluator prompt: {x['evaluator_prompts']}"
-=======
                         f"Subject response: {x['subject_response']}",
                         f"Subject system prompt: {x['subject_system_prompt']}",
                         f"Evaluator system prompt: {x['evaluator_system_prompt']}",
                         f"Evaluator prompt: {x['evaluator_prompt']}"
->>>>>>> c8501c25
                     ]
                 }
                 for _, x in is_diverse_df.sort_values('score', ascending=False).iterrows()
